<<<<<<< HEAD
# bikeosm

A small package to download structured bike infrastructure data from Open Street Map (OSM).
=======
The purpose of OSMExtract is to provide extraction and standardization capabilities of large OSM transportation system datasets in Python.

Extracts and standardizes bike facility information from OSM and exports a shapefile of the results. The shapefiles include facilities for the right and left side of the road, and minimum and maximum facility types for each segment, which follows levels of protection for bicyclists. One-way roads are treated a little differently. On these road types, the facility that provides the maximum protection is used for both the min and maximum facility types. This assumes riders will use the facilities that provide the maximum level of protection on one-way roads. 

![Denver Bike Facs](https://user-images.githubusercontent.com/22425199/218263077-a6554521-5697-40fa-824e-1051c4b46009.png)

![image](https://user-images.githubusercontent.com/22425199/218263087-fe33097f-ae0b-4449-9c7d-3e9585d0d560.png)
>>>>>>> c10a69a7
<|MERGE_RESOLUTION|>--- conflicted
+++ resolved
@@ -1,13 +1,6 @@
-<<<<<<< HEAD
-# bikeosm
 
-A small package to download structured bike infrastructure data from Open Street Map (OSM).
-=======
-The purpose of OSMExtract is to provide extraction and standardization capabilities of large OSM transportation system datasets in Python.
-
-Extracts and standardizes bike facility information from OSM and exports a shapefile of the results. The shapefiles include facilities for the right and left side of the road, and minimum and maximum facility types for each segment, which follows levels of protection for bicyclists. One-way roads are treated a little differently. On these road types, the facility that provides the maximum protection is used for both the min and maximum facility types. This assumes riders will use the facilities that provide the maximum level of protection on one-way roads. 
+The purpose of CycleOSM is to download structured bike infrastructure data from Open Street Map (OSM).
 
 ![Denver Bike Facs](https://user-images.githubusercontent.com/22425199/218263077-a6554521-5697-40fa-824e-1051c4b46009.png)
 
-![image](https://user-images.githubusercontent.com/22425199/218263087-fe33097f-ae0b-4449-9c7d-3e9585d0d560.png)
->>>>>>> c10a69a7
+![image](https://user-images.githubusercontent.com/22425199/218263087-fe33097f-ae0b-4449-9c7d-3e9585d0d560.png)